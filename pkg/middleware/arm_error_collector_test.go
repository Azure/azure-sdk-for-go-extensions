--- conflicted
+++ resolved
@@ -2,104 +2,310 @@
 
 import (
 	"context"
-	"errors"
-	"fmt"
 	"net/http"
-	"os"
+	"net/http/httptest"
+	"net/url"
 	"testing"
 	"time"
 
 	"github.com/Azure/azure-sdk-for-go/sdk/azcore"
-	"github.com/Azure/azure-sdk-for-go/sdk/azcore/arm"
-	"github.com/Azure/azure-sdk-for-go/sdk/azcore/to"
+	"github.com/Azure/azure-sdk-for-go/sdk/azcore/policy"
+	"github.com/Azure/azure-sdk-for-go/sdk/azcore/runtime"
 	"github.com/Azure/azure-sdk-for-go/sdk/resourcemanager/containerservice/armcontainerservice/v2"
 	"github.com/stretchr/testify/assert"
 )
 
 func TestArmRequestMetrics(t *testing.T) {
-<<<<<<< HEAD
-	myPolicy := &ArmRequestMetricPolicy{
-		Collector: &myCollector{logger: t},
+	subID := "notexistingSub"
+	rgName := "testRG"
+	resourceName := "test"
+	testCorrelationId := "testCorrelationId"
+
+	checkRequestInfo := func(iReq *RequestInfo) {
+		assert.NotNil(t, iReq)
+		assert.Equal(t, iReq.ArmResId.SubscriptionID, subID)
+		assert.Equal(t, iReq.ArmResId.ResourceGroupName, rgName)
+		assert.Equal(t, iReq.ArmResId.Name, resourceName)
+		assert.NotNil(t, iReq.Request)
 	}
-	clientOptions := &arm.ClientOptions{
-		ClientOptions: policy.ClientOptions{
-			PerCallPolicies: []policy.Policy{myPolicy},
-			Transport:       &mockServerTransport{},
-		},
-		DisableRPRegistration: true,
+
+	checkResponseInfo := func(iResp *ResponseInfo, expectError bool) {
+		if expectError {
+			assert.NotNil(t, iResp.Error)
+		} else {
+			assert.Nil(t, iResp.Error)
+		}
+		assert.NotNil(t, iResp)
+		assert.NotNil(t, iResp.Response)
+		assert.NotEmpty(t, iResp.RequestId)
+		assert.NotEmpty(t, iResp.CorrelationId)
+		assert.True(t, iResp.Latency > 0)
+		connTracking := iResp.ConnTracking
+		assert.NotNil(t, connTracking.ReqConnInfo)
+		_, err := time.ParseDuration(connTracking.TotalLatency)
+		assert.Nil(t, err)
+		_, err = time.ParseDuration(connTracking.TlsLatency)
+		assert.Nil(t, err)
+		_, err = time.ParseDuration(connTracking.ConnLatency)
+		assert.Nil(t, err)
+		// we don't have a DNS lookup for httptest server so this should be empty
+		assert.Equal(t, connTracking.DnsLatency, "")
 	}
-	client, err := armcontainerservice.NewManagedClustersClient("notexistingSub", &mockTokenCredential{}, clientOptions)
-=======
-	testInfo, err := testInfoFromEnv()
-	if err != nil {
-		t.Skipf("test requires setup: %s", err)
-	}
-	token, err := azidentity.NewClientSecretCredential(testInfo.TenantID, testInfo.SPNClientID, testInfo.SPNClientSecret, nil)
-	assert.NoError(t, err)
-
-	clientOptions := DefaultArmOpts("test", &myCollector{logger: t, t: t})
-	clientOptions.DisableRPRegistration = true
-	client, err := armcontainerservice.NewManagedClustersClient("notexistingSub", token, clientOptions)
->>>>>>> 303801ad
-	assert.NoError(t, err)
-
-	_, err = client.BeginCreateOrUpdate(context.Background(), "test", "test", armcontainerservice.ManagedCluster{Location: to.Ptr("eastus")}, nil)
+
+	t.Run("should call RequestStarted and RequestFinished for succeeded requests", func(t *testing.T) {
+		ts := httptest.NewTLSServer(http.HandlerFunc(func(w http.ResponseWriter, r *http.Request) {
+			w.WriteHeader(http.StatusOK)
+		}))
+		defer ts.Close()
+
+		requestedStartedCalled := false
+		requestCompletetedCalled := false
+		collector := &testCollector{
+			requestStarted: func(iReq *RequestInfo) {
+				requestedStartedCalled = true
+				checkRequestInfo(iReq)
+			},
+			requestCompleted: func(iReq *RequestInfo, iResp *ResponseInfo) {
+				requestCompletetedCalled = true
+				checkResponseInfo(iResp, false)
+			},
+		}
+
+		clientOptions := DefaultArmOpts("testUserAgent", collector)
+		// clientOptions.DisableRPRegistration = true
+
+		clientOptions.Transport = newMockServerTransportWithTestServer(ts)
+		client, err := armcontainerservice.NewManagedClustersClient(subID, &mockTokenCredential{}, clientOptions)
+		assert.NoError(t, err)
+		reqHeader := http.Header{}
+		reqHeader.Set("X-Ms-Correlation-Request-Id", testCorrelationId)
+		ctx := runtime.WithHTTPHeader(context.Background(), reqHeader)
+		_, err = client.Get(ctx, rgName, resourceName, nil)
+		assert.NoError(t, err)
+
+		assert.True(t, requestedStartedCalled)
+		assert.True(t, requestCompletetedCalled)
+	})
+
+	t.Run("should get ArmError for failed requests", func(t *testing.T) {
+		ts := httptest.NewTLSServer(http.HandlerFunc(func(w http.ResponseWriter, r *http.Request) {
+			w.WriteHeader(http.StatusInternalServerError)
+			w.Write([]byte(`{"error":{"code":"TestInternalError","message":"The is test internal error."}}`))
+		}))
+		defer ts.Close()
+
+		collector := &testCollector{
+			requestStarted: func(iReq *RequestInfo) {
+				checkRequestInfo(iReq)
+			},
+			requestCompleted: func(iReq *RequestInfo, iResp *ResponseInfo) {
+				checkResponseInfo(iResp, true)
+				respErr := iResp.Error
+				assert.NotNil(t, respErr)
+				assert.Equal(t, respErr.Code, "TestInternalError")
+				assert.NotEmpty(t, respErr.Message)
+			},
+		}
+
+		clientOptions := DefaultArmOpts("testUserAgent", collector)
+		// no retry
+		clientOptions.Retry.MaxRetries = -1
+		clientOptions.Transport = newMockServerTransportWithTestServer(ts)
+		client, err := armcontainerservice.NewManagedClustersClient(subID, &mockTokenCredential{}, clientOptions)
+		reqHeader := http.Header{}
+		reqHeader.Set("X-Ms-Correlation-Request-Id", testCorrelationId)
+		ctx := runtime.WithHTTPHeader(context.Background(), reqHeader)
+		assert.NoError(t, err)
+		_, err = client.Get(ctx, rgName, resourceName, nil)
+		assert.Error(t, err)
+	})
+
+	t.Run("should get correct ArmError when context timeout", func(t *testing.T) {
+		ts := httptest.NewTLSServer(http.HandlerFunc(func(w http.ResponseWriter, r *http.Request) {
+			time.Sleep(1 * time.Second)
+			w.WriteHeader(http.StatusOK)
+		}))
+		defer ts.Close()
+
+		collector := &testCollector{
+			requestStarted: func(iReq *RequestInfo) {
+				checkRequestInfo(iReq)
+			},
+			requestCompleted: func(iReq *RequestInfo, iResp *ResponseInfo) {
+				assert.NotNil(t, iResp)
+				assert.Nil(t, iResp.Response)
+				assert.True(t, iResp.Latency > 0)
+				respErr := iResp.Error
+				assert.NotNil(t, respErr)
+				assert.Equal(t, "ContextTimeout", respErr.Code)
+			},
+		}
+
+		clientOptions := DefaultArmOpts("testUserAgent", collector)
+		// no retry
+		clientOptions.Retry.MaxRetries = -1
+		clientOptions.Transport = newMockServerTransportWithTestServer(ts)
+		client, err := armcontainerservice.NewManagedClustersClient(subID, &mockTokenCredential{}, clientOptions)
+		assert.NoError(t, err)
+		ctx, cancel := context.WithTimeout(context.Background(), 10*time.Millisecond)
+		defer cancel()
+		_, err = client.Get(ctx, rgName, resourceName, nil)
+		assert.Error(t, err)
+		assert.EqualError(t, err, "context deadline exceeded")
+	})
+
+	t.Run("should get correct ArmError when context canceled", func(t *testing.T) {
+		ts := httptest.NewTLSServer(http.HandlerFunc(func(w http.ResponseWriter, r *http.Request) {
+			time.Sleep(1 * time.Second)
+			w.WriteHeader(http.StatusOK)
+		}))
+		defer ts.Close()
+
+		collector := &testCollector{
+			requestStarted: func(iReq *RequestInfo) {
+				checkRequestInfo(iReq)
+			},
+			requestCompleted: func(iReq *RequestInfo, iResp *ResponseInfo) {
+				assert.NotNil(t, iResp)
+				assert.Nil(t, iResp.Response)
+				assert.True(t, iResp.Latency > 0)
+				respErr := iResp.Error
+				assert.NotNil(t, respErr)
+				assert.Equal(t, "ContextCanceled", respErr.Code)
+			},
+		}
+
+		clientOptions := DefaultArmOpts("testUserAgent", collector)
+		// no retry
+		clientOptions.Retry.MaxRetries = -1
+		clientOptions.Transport = newMockServerTransportWithTestServer(ts)
+		client, err := armcontainerservice.NewManagedClustersClient(subID, &mockTokenCredential{}, clientOptions)
+		assert.NoError(t, err)
+		ctx, cancel := context.WithTimeout(context.Background(), 20*time.Millisecond)
+		cancel()
+		_, err = client.Get(ctx, rgName, resourceName, nil)
+		assert.EqualError(t, err, "context canceled")
+	})
+
+	t.Run("should get correct ArmError for transport error", func(t *testing.T) {
+		ts := httptest.NewTLSServer(http.HandlerFunc(func(w http.ResponseWriter, r *http.Request) {
+			w.WriteHeader(http.StatusOK)
+		}))
+		// close it to simulate transport error
+		ts.Close()
+
+		collector := &testCollector{
+			requestStarted: func(iReq *RequestInfo) {
+				checkRequestInfo(iReq)
+			},
+			requestCompleted: func(iReq *RequestInfo, iResp *ResponseInfo) {
+				assert.NotNil(t, iResp)
+				assert.Nil(t, iResp.Response)
+				assert.True(t, iResp.Latency > 0)
+				respErr := iResp.Error
+				assert.NotNil(t, respErr)
+				assert.Equal(t, "TransportError", respErr.Code)
+				assert.NotEmpty(t, respErr.Message)
+			},
+		}
+
+		clientOptions := DefaultArmOpts("testUserAgent", collector)
+		// no retry
+		clientOptions.Retry.MaxRetries = -1
+		clientOptions.Transport = newMockServerTransportWithTestServer(ts)
+		client, err := armcontainerservice.NewManagedClustersClient(subID, &mockTokenCredential{}, clientOptions)
+		assert.NoError(t, err)
+		_, err = client.Get(context.Background(), rgName, resourceName, nil)
+		assert.Error(t, err)
+	})
+
+	t.Run("should get correct ArmError for server timeout", func(t *testing.T) {
+		ts := httptest.NewTLSServer(http.HandlerFunc(func(w http.ResponseWriter, r *http.Request) {
+			time.Sleep(1 * time.Second)
+			w.WriteHeader(http.StatusOK)
+		}))
+		defer ts.Close()
+
+		collector := &testCollector{
+			requestStarted: func(iReq *RequestInfo) {
+				checkRequestInfo(iReq)
+			},
+			requestCompleted: func(iReq *RequestInfo, iResp *ResponseInfo) {
+				assert.NotNil(t, iResp)
+				assert.Nil(t, iResp.Response)
+				assert.True(t, iResp.Latency > 0)
+				respErr := iResp.Error
+				assert.NotNil(t, respErr)
+				assert.Equal(t, "ContextTimeout", respErr.Code)
+				assert.NotEmpty(t, respErr.Message)
+			},
+		}
+
+		clientOptions := DefaultArmOpts("testUserAgent", collector)
+		// no retry
+		clientOptions.Retry.MaxRetries = -1
+		clientOptions.Retry.TryTimeout = 10 * time.Millisecond
+		clientOptions.Transport = newMockServerTransportWithTestServer(ts)
+		client, err := armcontainerservice.NewManagedClustersClient(subID, &mockTokenCredential{}, clientOptions)
+		assert.NoError(t, err)
+		_, err = client.Get(context.Background(), rgName, resourceName, nil)
+		assert.Error(t, err)
+	})
+
+	// _, err = client.Get(context.Background(), "test", "test", nil)
 	// here the error is parsed from response body twice
 	// 1. by ArmRequestMetricPolicy, parse and log, and throw away.
 	// 2. by generated client function: runtime.HasStatusCode, and return to here.
-	assert.Error(t, err)
-
-	respErr := &azcore.ResponseError{}
-	assert.True(t, errors.As(err, &respErr))
-}
-
-var _ ArmRequestMetricCollector = &myCollector{}
-
-type logger interface {
-	Logf(format string, args ...interface{})
-}
-
-type myCollector struct {
-	t      *testing.T
-	logger logger
-}
-
-func (c *myCollector) RequestStarted(iReq *RequestInfo) {
-	c.logger.Logf("RequestStarted, on %s, URL=%s\n", c.formatResourceId(iReq.ArmResId), iReq.Request.URL)
-	// make some assertions about the request info
-	assert.Equal(c.t, iReq.ArmResId.SubscriptionID, "notexistingSub")
-	assert.Equal(c.t, iReq.ArmResId.ResourceGroupName, "test")
-	assert.Equal(c.t, iReq.ArmResId.Name, "test")
-}
-
-func (c *myCollector) RequestCompleted(iReq *RequestInfo, iResp *ResponseInfo) {
-	c.logger.Logf("RequestFinished with %d, on %s, URL=%s\n", iResp.Response.StatusCode, c.formatResourceId(iReq.ArmResId), iReq.Request.URL)
-	connTracking := iResp.ConnTracking
-	//assert that the http connection tracking was filled out
-
-	assert.NotNil(c.t, connTracking.ReqConnInfo)
-
-	_, err := time.ParseDuration(connTracking.TotalLatency)
-	assert.Nil(c.t, err)
-	_, err = time.ParseDuration(connTracking.TlsLatency)
-	assert.Nil(c.t, err)
-	_, err = time.ParseDuration(connTracking.ConnLatency)
-	assert.Nil(c.t, err)
-	_, err = time.ParseDuration(connTracking.DnsLatency)
-	assert.Nil(c.t, err)
-}
-
-func (c *myCollector) formatResourceId(resId *arm.ResourceID) string {
-	return fmt.Sprintf("ResourceType=%s, subscription=%s, resourceGroup=%s", resId.ResourceType.String(), resId.SubscriptionID, resId.ResourceGroupName)
-}
-
-type mockServerTransport struct{}
+	//assert.Error(t, err)
+
+	//respErr := &azcore.ResponseError{}
+	//assert.True(t, errors.As(err, &respErr))
+}
+
+var _ ArmRequestMetricCollector = &testCollector{}
+
+type testCollector struct {
+	requestStarted   func(iReq *RequestInfo)
+	requestCompleted func(iReq *RequestInfo, iResp *ResponseInfo)
+}
+
+func (c *testCollector) RequestStarted(iReq *RequestInfo) {
+	c.requestStarted(iReq)
+}
+
+func (c *testCollector) RequestCompleted(iReq *RequestInfo, iResp *ResponseInfo) {
+	c.requestCompleted(iReq, iResp)
+}
+
+type mockServerTransport struct {
+	do func(*http.Request) (*http.Response, error)
+}
+
+func newMockServerTransportWithTestServer(ts *httptest.Server) *mockServerTransport {
+	return &mockServerTransport{
+		do: func(req *http.Request) (*http.Response, error) {
+			newReq := req.Clone(req.Context())
+			tsURL, err := url.Parse(ts.URL)
+			if err != nil {
+				panic(err)
+			}
+			newReq.URL = tsURL
+			newReq = newReq.WithContext(req.Context())
+			if err != nil {
+				return nil, err
+			}
+			resp, err := ts.Client().Do(newReq)
+			if err != nil {
+				return nil, err
+			}
+			resp.Request = req
+			return resp, nil
+		},
+	}
+}
 
 func (m *mockServerTransport) Do(req *http.Request) (*http.Response, error) {
-	return &http.Response{
-		StatusCode: 400,
-		Body:       http.NoBody,
-	}, nil
+	return m.do(req)
 }
 
 type mockTokenCredential struct{}
@@ -110,40 +316,4 @@
 		Token:     "fakeToken",
 		ExpiresOn: time.Now().Add(1 * time.Hour),
 	}, nil
-}
-
-type aadInfo struct {
-	TenantID        string
-	SPNClientID     string
-	SPNClientSecret string
-	SubscriptionID  string
-}
-
-func testInfoFromEnv() (*aadInfo, error) {
-	tenantID, ok := os.LookupEnv("AAD_Tenant")
-	if !ok {
-		return nil, errors.New("AAD_Tenant is not set")
-	}
-
-	clientID, ok := os.LookupEnv("AAD_ClientID")
-	if !ok {
-		return nil, errors.New("AAD_ClientID is not set")
-	}
-
-	clientSecret, ok := os.LookupEnv("AAD_ClientSecret")
-	if !ok {
-		return nil, errors.New("AAD_ClientSecret is not set")
-	}
-
-	subscriptionID, ok := os.LookupEnv("Azure_Subscription")
-	if !ok {
-		return nil, errors.New("Azure_Subscription is not set")
-	}
-
-	return &aadInfo{
-		TenantID:        tenantID,
-		SPNClientID:     clientID,
-		SPNClientSecret: clientSecret,
-		SubscriptionID:  subscriptionID,
-	}, nil
 }